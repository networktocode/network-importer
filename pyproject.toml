--- conflicted
+++ resolved
@@ -32,14 +32,11 @@
 structlog = "^20.1.0"
 diffsync = "~1.2.0"
 rich = "^9.2.0"
-<<<<<<< HEAD
 pynautobot = "^1.0.2"
 nornir-napalm = "^0.1.2"
 nornir-utils = "^0.1.2"
 nornir-netmiko = "^0.1.1"
-=======
 pybatfish = "2021.2.26.830"
->>>>>>> 5e7020e4
 
 [tool.poetry.dev-dependencies]
 bandit = "^1.6"
