
DOCKER_IMAGE = networktocode/network-importer
DOCKER_VER = 0.3.1

format:
	black --include "bin" .
	black .


# pyment -w -o google --first-line false --ignore-private false network_importer

unit-tests:
	docker run -v $(shell pwd):/source $(DOCKER_IMAGE):$(DOCKER_VER)  pytest -v

start-batfish:
	docker run -d -p 9997:9997 -p 9996:9996 batfish/batfish 

tests: check-format unit-tests

build:
	docker build -t $(DOCKER_IMAGE):$(DOCKER_VER) .
<<<<<<< HEAD

.PHONY: check-format
check-format:
	@echo "Starting  lint"
	docker run -v $(shell pwd):/source $(DOCKER_IMAGE):$(DOCKER_VER) black --check --include "bin" .
	docker run -v $(shell pwd):/source $(DOCKER_IMAGE):$(DOCKER_VER) black --check .
	docker run -v $(shell pwd):/source $(DOCKER_IMAGE):$(DOCKER_VER) make pylint
	docker run -v $(shell pwd):/source $(DOCKER_IMAGE):$(DOCKER_VER) bandit -r ./ -c .bandit
	@echo "Completed lint"

# Using to pass arguments to pylint that would fail in docker run command
.PHONY: pylint
pylint:
	find ./ -name "*.py" | xargs pylint
=======
	docker tag $(DOCKER_IMAGE):$(DOCKER_VER) $(DOCKER_IMAGE):latest
>>>>>>> e80c6da9
<|MERGE_RESOLUTION|>--- conflicted
+++ resolved
@@ -2,10 +2,10 @@
 DOCKER_IMAGE = networktocode/network-importer
 DOCKER_VER = 0.3.1
 
+.PHONY: format
 format:
 	black --include "bin" .
 	black .
-
 
 # pyment -w -o google --first-line false --ignore-private false network_importer
 
@@ -17,9 +17,10 @@
 
 tests: check-format unit-tests
 
+.PHONY: build
 build:
 	docker build -t $(DOCKER_IMAGE):$(DOCKER_VER) .
-<<<<<<< HEAD
+  docker tag $(DOCKER_IMAGE):$(DOCKER_VER) $(DOCKER_IMAGE):latest
 
 .PHONY: check-format
 check-format:
@@ -33,7 +34,4 @@
 # Using to pass arguments to pylint that would fail in docker run command
 .PHONY: pylint
 pylint:
-	find ./ -name "*.py" | xargs pylint
-=======
-	docker tag $(DOCKER_IMAGE):$(DOCKER_VER) $(DOCKER_IMAGE):latest
->>>>>>> e80c6da9
+	find ./ -name "*.py" | xargs pylint