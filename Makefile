--- conflicted
+++ resolved
@@ -1,11 +1,6 @@
 
 DOCKER_IMAGE = networktocode/network-importer
-<<<<<<< HEAD
-
-DOCKER_VER = 0.4.0
-=======
 DOCKER_VER = 0.5.0dev
->>>>>>> 5baee15b
 
 format:
 	black --include "bin" .
